// Copyright 2020 Open Source Robotics Foundation, Inc.
//
// Licensed under the Apache License, Version 2.0 (the "License");
// you may not use this file except in compliance with the License.
// You may obtain a copy of the License at
//
//     http://www.apache.org/licenses/LICENSE-2.0
//
// Unless required by applicable law or agreed to in writing, software
// distributed under the License is distributed on an "AS IS" BASIS,
// WITHOUT WARRANTIES OR CONDITIONS OF ANY KIND, either express or implied.
// See the License for the specific language governing permissions and
// limitations under the License.

#include <gtest/gtest.h>

#include <memory>
#include <string>

#include "rcpputils/shared_library.hpp"

TEST(test_shared_library, valid_load) {
  const std::string library_path = rcpputils::get_platform_library_name("dummy_shared_library");

  try {
    auto library = std::make_shared<rcpputils::SharedLibrary>(library_path);
    EXPECT_STREQ(library->get_library_path().c_str(), library_path.c_str());

    EXPECT_TRUE(library->has_symbol("print_name"));

    EXPECT_TRUE(library->get_symbol("print_name") != NULL);
  } catch (...) {
    FAIL();
  }
}

TEST(test_shared_library, failed_test) {
  // loading a library that doesn't exists
  std::string library_path = rcpputils::get_platform_library_name("error_library");
  try {
    auto library = std::make_shared<rcpputils::SharedLibrary>(library_path);
    FAIL();
  } catch (...) {
  }

  // Loading a valid library
  library_path = rcpputils::get_platform_library_name("dummy_shared_library");
  try {
    auto library = std::make_shared<rcpputils::SharedLibrary>(library_path);

    // getting and asking for an unvalid symbol
    EXPECT_THROW(library->get_symbol("symbol"), std::runtime_error);
    EXPECT_FALSE(library->has_symbol("symbol"));
  } catch (...) {
    FAIL();
  }
<<<<<<< HEAD
}

TEST(test_get_platform_library_name, failed_test) {
  // create a string bigger than the internal buffer
  std::string str(2000, 'A');
  EXPECT_THROW(rcpputils::get_platform_library_name(str), std::runtime_error);
=======

  try {
    auto library = std::make_shared<rcpputils::SharedLibrary>(library_path);

    EXPECT_NO_THROW(library->unload_library());
    EXPECT_THROW(library->unload_library(), std::runtime_error);
  } catch (...) {
    FAIL();
  }
>>>>>>> e77cc847
}<|MERGE_RESOLUTION|>--- conflicted
+++ resolved
@@ -54,14 +54,6 @@
   } catch (...) {
     FAIL();
   }
-<<<<<<< HEAD
-}
-
-TEST(test_get_platform_library_name, failed_test) {
-  // create a string bigger than the internal buffer
-  std::string str(2000, 'A');
-  EXPECT_THROW(rcpputils::get_platform_library_name(str), std::runtime_error);
-=======
 
   try {
     auto library = std::make_shared<rcpputils::SharedLibrary>(library_path);
@@ -71,5 +63,10 @@
   } catch (...) {
     FAIL();
   }
->>>>>>> e77cc847
+}
+
+TEST(test_get_platform_library_name, failed_test) {
+  // create a string bigger than the internal buffer
+  std::string str(2000, 'A');
+  EXPECT_THROW(rcpputils::get_platform_library_name(str), std::runtime_error);
 }